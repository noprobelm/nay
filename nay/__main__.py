--- conflicted
+++ resolved
@@ -15,12 +15,6 @@
         sys.exit()
     except (ArgumentError, HandleCreateError, ConfigReadError) as err:
         from .console import NayConsole
-<<<<<<< HEAD
-
-        console = NayConsole()
-=======
->>>>>>> de891c84
-
         console = NayConsole()
         console.warn(str(err), exit=True)
 
